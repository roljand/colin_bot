--- conflicted
+++ resolved
@@ -1,17 +1,150 @@
-from flask import Flask
 import os
+import logging
+import asyncio
+import threading
+from flask import Flask, request, jsonify
+import requests
+from telegram import Bot, Update
+from telegram.ext import Application, CommandHandler, MessageHandler, filters
 
+# Configure logging
+logging.basicConfig(level=logging.INFO, format='%(asctime)s - %(name)s - %(levelname)s - %(message)s')
+logger = logging.getLogger(__name__)
+
+# Configuration
+BOT_TOKEN = os.getenv('BOT_TOKEN')
+WEBHOOK_URL = os.getenv('RAILWAY_STATIC_URL', os.getenv('RENDER_EXTERNAL_URL', ''))
+PORT = int(os.getenv('PORT', 8080))
+HF_SPACE_URL = "https://huggingface.co/spaces/Roljand/Colin_English_Bot"
+HF_API_TOKEN = os.getenv('HF_TOKEN', '')
+
+# Initialize Flask app
 app = Flask(__name__)
 
+# Global application instance
+application = None
+
+class ColinBot:
+    def __init__(self):
+        self.hf_space_url = HF_SPACE_URL
+        self.hf_api_token = HF_API_TOKEN
+        self.logger = logging.getLogger(__name__)
+        
+    def call_huggingface_api(self, user_message):
+        """Call HuggingFace Space API with extensive debugging - SYNCHRONOUS VERSION"""
+        self.logger.info(f"🚀 === HF API Call Debug Info ===")
+        self.logger.info(f"📝 User message: {user_message}")
+        self.logger.info(f"🌐 HF Space URL: {self.hf_space_url}")
+        
+        endpoints = [
+            f"{self.hf_space_url}/api/predict",
+            f"{self.hf_space_url}/predict",
+            f"{self.hf_space_url}/api/generate",
+            f"{self.hf_space_url}/generate"
+        ]
+        
+        payloads = [
+            {"data": [user_message]},
+            {"inputs": user_message},
+            {"prompt": user_message},
+            {"text": user_message},
+            {"message": user_message}
+        ]
+        
+        headers = {
+            'Content-Type': 'application/json',
+            'User-Agent': 'ColinBot/1.0'
+        }
+        
+        if self.hf_api_token:
+            headers['Authorization'] = f'Bearer {self.hf_api_token}'
+            self.logger.info("🔑 Using HF API token")
+        else:
+            self.logger.info("⚠️  No HF API token provided")
+        
+        for i, endpoint in enumerate(endpoints):
+            for j, payload in enumerate(payloads):
+                try:
+                    response = requests.post(endpoint, json=payload, headers=headers, timeout=30)
+                    if response.status_code == 200:
+                        result = response.json()
+                        if isinstance(result, dict):
+                            if 'data' in result and isinstance(result['data'], list):
+                                return result['data'][0] if result['data'] else "No response"
+                            elif 'output' in result:
+                                return str(result['output'])
+                            elif 'generated_text' in result:
+                                return result['generated_text']
+                            elif 'response' in result:
+                                return result['response']
+                        elif isinstance(result, list) and result:
+                            return str(result[0])
+                        elif isinstance(result, str):
+                            return result
+                        return str(result)
+                except requests.exceptions.RequestException as e:
+                    self.logger.error(f"🚨 Request error for {endpoint}: {str(e)}")
+                    continue
+        
+        self.logger.warning("🆘 All API attempts failed, using emergency fallback")
+        message_lower = user_message.lower()
+        if any(greeting in message_lower for greeting in ['hello', 'hi', 'hey']):
+            return "Hello! I'm Colin. How can I help you today?"
+        else:
+            return f"I hear you saying: '{user_message}'. I'm having trouble connecting to my AI model."
+
+# Initialize bot instance
+colin_bot = ColinBot()
+
+async def start_command(update: Update, context):
+    await update.message.reply_text("🤖 Hello! I'm Colin, your AI assistant! Let's chat!")
+
+async def help_command(update: Update, context):
+    await update.message.reply_text("🆘 Just send me any message and I'll respond!")
+
+async def handle_message(update: Update, context):
+    user_message = update.message.text
+    logger.info(f"💬 Message from {update.effective_user.first_name}: {user_message}")
+    await context.bot.send_chat_action(chat_id=update.effective_chat.id, action="typing")
+    ai_response = colin_bot.call_huggingface_api(user_message)
+    logger.info(f"🤖 Colin's response: {ai_response}")
+    await update.message.reply_text(ai_response)
+
+def process_telegram_update(json_data):
+    loop = asyncio.new_event_loop()
+    asyncio.set_event_loop(loop)
+    update = Update.de_json(json_data, application.bot)
+    loop.run_until_complete(application.process_update(update))
+
+@app.route('/webhook', methods=['POST'])
+def webhook():
+    threading.Thread(target=process_telegram_update, args=(request.get_json(force=True),)).start()
+    return jsonify({"status": "ok"})
+
 @app.route('/')
-def hello():
-    return "Hello, Flask is running!"
+def index():
+    return jsonify({"status": "active", "bot": "ColinBot"})
+
+def setup_webhook():
+    webhook_url = f"https://{WEBHOOK_URL}/webhook"
+    logger.info(f"🔗 Setting up webhook: {webhook_url}")
+    response = requests.post(f"https://api.telegram.org/bot{BOT_TOKEN}/setWebhook", json={"url": webhook_url})
+    if response.status_code == 200:
+        logger.info("✅ Webhook set successfully!")
+    else:
+        logger.error(f"❌ Failed to set webhook: {response.text}")
 
 if __name__ == '__main__':
-<<<<<<< HEAD
-    port = int(os.environ.get('PORT', 8080))
-    app.run(host='0.0.0.0', port=port)
-=======
-  port = int(os.environ.get('PORT', 8080))
-  app.run(host='0.0.0.0', port=port)
->>>>>>> 8d9ec8a6
+    logger.info(f"🤖 Starting ColinBot with HF Space: {HF_SPACE_URL}")
+    application = Application.builder().token(BOT_TOKEN).build()
+    application.add_handler(CommandHandler("start", start_command))
+    application.add_handler(CommandHandler("help", help_command))
+    application.add_handler(MessageHandler(filters.TEXT & ~filters.COMMAND, handle_message))
+    asyncio.run(application.initialize())
+    
+    if WEBHOOK_URL:
+        setup_webhook()
+        app.run(host='0.0.0.0', port=PORT)
+    else:
+        logger.info("🔄 Using POLLING mode")
+        application.run_polling()